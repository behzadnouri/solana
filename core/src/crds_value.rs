use crate::cluster_info::MAX_SNAPSHOT_HASHES;
use crate::contact_info::ContactInfo;
use crate::deprecated;
use crate::epoch_slots::EpochSlots;
use bincode::{serialize, serialized_size};
use rand::{CryptoRng, Rng};
use solana_sdk::sanitize::{Sanitize, SanitizeError};
use solana_sdk::timing::timestamp;
use solana_sdk::{
    clock::Slot,
    hash::Hash,
    pubkey::{self, Pubkey},
    signature::{Keypair, Signable, Signature, Signer},
    transaction::Transaction,
};
use std::{
    borrow::{Borrow, Cow},
    collections::{hash_map::Entry, BTreeSet, HashMap, HashSet},
    fmt,
};

pub const MAX_WALLCLOCK: u64 = 1_000_000_000_000_000;
pub const MAX_SLOT: u64 = 1_000_000_000_000_000;

pub type VoteIndex = u8;
pub const MAX_VOTES: VoteIndex = 32;

pub type EpochSlotsIndex = u8;
pub const MAX_EPOCH_SLOTS: EpochSlotsIndex = 255;

pub type DuplicateProofIndex = u8;
pub const MAX_DUPLICATE_PROOFS: DuplicateProofIndex = 32;

/// CrdsValue that is replicated across the cluster
#[derive(Serialize, Deserialize, Clone, Debug, PartialEq, AbiExample)]
pub struct CrdsValue {
    pub signature: Signature,
    pub data: CrdsData,
}

impl Sanitize for CrdsValue {
    fn sanitize(&self) -> Result<(), SanitizeError> {
        self.signature.sanitize()?;
        self.data.sanitize()
    }
}

impl Signable for CrdsValue {
    fn pubkey(&self) -> Pubkey {
        self.pubkey()
    }

    fn signable_data(&self) -> Cow<[u8]> {
        Cow::Owned(serialize(&self.data).expect("failed to serialize CrdsData"))
    }

    fn get_signature(&self) -> Signature {
        self.signature
    }

    fn set_signature(&mut self, signature: Signature) {
        self.signature = signature
    }

    fn verify(&self) -> bool {
        self.get_signature()
            .verify(&self.pubkey().as_ref(), self.signable_data().borrow())
    }
}

#[derive(Serialize, Deserialize, Clone, Debug, PartialEq, Eq)]
pub struct CrdsDuplicateSlotProof {
    from: Pubkey,
    wallclock: u64,
    pub slot: Slot,
    proof: Vec<u8>,
}

impl CrdsDuplicateSlotProof {
    pub fn new(from: Pubkey, wallclock: u64, proof: Vec<u8>, slot: Slot) -> Self {
        CrdsDuplicateSlotProof {
            from,
            wallclock,
            proof,
            slot,
        }
    }
}

impl Sanitize for CrdsDuplicateSlotProof {
    fn sanitize(&self) -> Result<(), SanitizeError> {
        // TODO: other checks
        if self.wallclock >= MAX_WALLCLOCK {
            return Err(SanitizeError::ValueOutOfBounds);
        }
        Ok(())
    }
}

/// CrdsData that defines the different types of items CrdsValues can hold
/// * Merge Strategy - Latest wallclock is picked
/// * LowestSlot index is deprecated
#[allow(clippy::large_enum_variant)]
#[derive(Serialize, Deserialize, Clone, Debug, PartialEq, AbiExample, AbiEnumVisitor)]
pub enum CrdsData {
    ContactInfo(ContactInfo),
    Vote(VoteIndex, Vote),
    LowestSlot(u8, LowestSlot),
    SnapshotHashes(SnapshotHash),
    AccountsHashes(SnapshotHash),
    EpochSlots(EpochSlotsIndex, EpochSlots),
    LegacyVersion(LegacyVersion),
    Version(Version),
<<<<<<< HEAD
    DuplicateSlotProof(DuplicateProofIndex, CrdsDuplicateSlotProof),
=======
    NodeInstance(NodeInstance),
>>>>>>> 2d3a3372
}

impl Sanitize for CrdsData {
    fn sanitize(&self) -> Result<(), SanitizeError> {
        match self {
            CrdsData::ContactInfo(val) => val.sanitize(),
            CrdsData::Vote(ix, val) => {
                if *ix >= MAX_VOTES {
                    return Err(SanitizeError::ValueOutOfBounds);
                }
                val.sanitize()
            }
            CrdsData::LowestSlot(ix, val) => {
                if *ix as usize >= 1 {
                    return Err(SanitizeError::ValueOutOfBounds);
                }
                val.sanitize()
            }
            CrdsData::SnapshotHashes(val) => val.sanitize(),
            CrdsData::AccountsHashes(val) => val.sanitize(),
            CrdsData::EpochSlots(ix, val) => {
                if *ix as usize >= MAX_EPOCH_SLOTS as usize {
                    return Err(SanitizeError::ValueOutOfBounds);
                }
                val.sanitize()
            }
            CrdsData::LegacyVersion(version) => version.sanitize(),
            CrdsData::Version(version) => version.sanitize(),
<<<<<<< HEAD
            CrdsData::DuplicateSlotProof(ix, proof) => {
                if *ix as usize >= MAX_DUPLICATE_PROOFS as usize {
                    return Err(SanitizeError::ValueOutOfBounds);
                }
                proof.sanitize()?;
                let shred = solana_ledger::shred::Shred::new_from_serialized_shred(proof.proof.clone()).map_err(|_e| SanitizeError::InvalidValue)?;
                if shred.slot() != proof.slot {
                    return Err(SanitizeError::InvalidValue);
                }
                // todo: shred leader matches slot
                /*if !shred.verify(Pubkey::default()) {
                    return Err(SanitizeError::InvalidValue);
                }*/
                Ok(())
            },
=======
            CrdsData::NodeInstance(node) => node.sanitize(),
>>>>>>> 2d3a3372
        }
    }
}

/// Random timestamp for tests and benchmarks.
pub(crate) fn new_rand_timestamp<R: Rng>(rng: &mut R) -> u64 {
    const DELAY: u64 = 10 * 60 * 1000; // 10 minutes
    timestamp() - DELAY + rng.gen_range(0, 2 * DELAY)
}

impl CrdsData {
    /// New random CrdsData for tests and benchmarks.
    fn new_rand<R: Rng>(rng: &mut R, pubkey: Option<Pubkey>) -> CrdsData {
        let kind = rng.gen_range(0, 5);
        // TODO: Implement other kinds of CrdsData here.
        // TODO: Assign ranges to each arm proportional to their frequency in
        // the mainnet crds table.
        match kind {
            0 => CrdsData::ContactInfo(ContactInfo::new_rand(rng, pubkey)),
            1 => CrdsData::LowestSlot(rng.gen(), LowestSlot::new_rand(rng, pubkey)),
            2 => CrdsData::SnapshotHashes(SnapshotHash::new_rand(rng, pubkey)),
            3 => CrdsData::AccountsHashes(SnapshotHash::new_rand(rng, pubkey)),
            _ => CrdsData::Version(Version::new_rand(rng, pubkey)),
        }
    }
}

#[derive(Serialize, Deserialize, Clone, Debug, PartialEq, AbiExample)]
pub struct SnapshotHash {
    pub from: Pubkey,
    pub hashes: Vec<(Slot, Hash)>,
    pub wallclock: u64,
}

impl Sanitize for SnapshotHash {
    fn sanitize(&self) -> Result<(), SanitizeError> {
        if self.wallclock >= MAX_WALLCLOCK {
            return Err(SanitizeError::ValueOutOfBounds);
        }
        for (slot, _) in &self.hashes {
            if *slot >= MAX_SLOT {
                return Err(SanitizeError::ValueOutOfBounds);
            }
        }
        self.from.sanitize()
    }
}

impl SnapshotHash {
    pub fn new(from: Pubkey, hashes: Vec<(Slot, Hash)>) -> Self {
        Self {
            from,
            hashes,
            wallclock: timestamp(),
        }
    }

    /// New random SnapshotHash for tests and benchmarks.
    pub(crate) fn new_rand<R: Rng>(rng: &mut R, pubkey: Option<Pubkey>) -> Self {
        let num_hashes = rng.gen_range(0, MAX_SNAPSHOT_HASHES) + 1;
        let hashes = std::iter::repeat_with(|| {
            let slot = 47825632 + rng.gen_range(0, 512);
            let hash = solana_sdk::hash::new_rand(rng);
            (slot, hash)
        })
        .take(num_hashes)
        .collect();
        Self {
            from: pubkey.unwrap_or_else(pubkey::new_rand),
            hashes,
            wallclock: new_rand_timestamp(rng),
        }
    }
}
#[derive(Serialize, Deserialize, Clone, Debug, PartialEq, AbiExample)]
pub struct LowestSlot {
    pub from: Pubkey,
    root: Slot, //deprecated
    pub lowest: Slot,
    slots: BTreeSet<Slot>,                        //deprecated
    stash: Vec<deprecated::EpochIncompleteSlots>, //deprecated
    pub wallclock: u64,
}

impl LowestSlot {
    pub fn new(from: Pubkey, lowest: Slot, wallclock: u64) -> Self {
        Self {
            from,
            root: 0,
            lowest,
            slots: BTreeSet::new(),
            stash: vec![],
            wallclock,
        }
    }

    /// New random LowestSlot for tests and benchmarks.
    fn new_rand<R: Rng>(rng: &mut R, pubkey: Option<Pubkey>) -> Self {
        Self {
            from: pubkey.unwrap_or_else(pubkey::new_rand),
            root: rng.gen(),
            lowest: rng.gen(),
            slots: BTreeSet::default(),
            stash: Vec::default(),
            wallclock: new_rand_timestamp(rng),
        }
    }
}

impl Sanitize for LowestSlot {
    fn sanitize(&self) -> Result<(), SanitizeError> {
        if self.wallclock >= MAX_WALLCLOCK {
            return Err(SanitizeError::ValueOutOfBounds);
        }
        if self.lowest >= MAX_SLOT {
            return Err(SanitizeError::ValueOutOfBounds);
        }
        if self.root != 0 {
            return Err(SanitizeError::InvalidValue);
        }
        if !self.slots.is_empty() {
            return Err(SanitizeError::InvalidValue);
        }
        if !self.stash.is_empty() {
            return Err(SanitizeError::InvalidValue);
        }
        self.from.sanitize()
    }
}

#[derive(Serialize, Deserialize, Clone, Debug, PartialEq, AbiExample)]
pub struct Vote {
    pub from: Pubkey,
    pub transaction: Transaction,
    pub wallclock: u64,
}

impl Sanitize for Vote {
    fn sanitize(&self) -> Result<(), SanitizeError> {
        if self.wallclock >= MAX_WALLCLOCK {
            return Err(SanitizeError::ValueOutOfBounds);
        }
        self.from.sanitize()?;
        self.transaction.sanitize()
    }
}

impl Vote {
    pub fn new(from: &Pubkey, transaction: Transaction, wallclock: u64) -> Self {
        Self {
            from: *from,
            transaction,
            wallclock,
        }
    }
}

#[derive(Serialize, Deserialize, Clone, Debug, PartialEq, AbiExample)]
pub struct LegacyVersion {
    pub from: Pubkey,
    pub wallclock: u64,
    pub version: solana_version::LegacyVersion,
}

impl Sanitize for LegacyVersion {
    fn sanitize(&self) -> Result<(), SanitizeError> {
        if self.wallclock >= MAX_WALLCLOCK {
            return Err(SanitizeError::ValueOutOfBounds);
        }
        self.from.sanitize()?;
        self.version.sanitize()
    }
}

#[derive(Serialize, Deserialize, Clone, Debug, PartialEq, AbiExample)]
pub struct Version {
    pub from: Pubkey,
    pub wallclock: u64,
    pub version: solana_version::Version,
}

impl Sanitize for Version {
    fn sanitize(&self) -> Result<(), SanitizeError> {
        if self.wallclock >= MAX_WALLCLOCK {
            return Err(SanitizeError::ValueOutOfBounds);
        }
        self.from.sanitize()?;
        self.version.sanitize()
    }
}

impl Version {
    pub fn new(from: Pubkey) -> Self {
        Self {
            from,
            wallclock: timestamp(),
            version: solana_version::Version::default(),
        }
    }

    /// New random Version for tests and benchmarks.
    fn new_rand<R: Rng>(rng: &mut R, pubkey: Option<Pubkey>) -> Self {
        Self {
            from: pubkey.unwrap_or_else(pubkey::new_rand),
            wallclock: new_rand_timestamp(rng),
            version: solana_version::Version {
                major: rng.gen(),
                minor: rng.gen(),
                patch: rng.gen(),
                commit: Some(rng.gen()),
                feature_set: rng.gen(),
            },
        }
    }
}

#[derive(Clone, Debug, PartialEq, AbiExample, Deserialize, Serialize)]
pub struct NodeInstance {
    from: Pubkey,
    wallclock: u64,
    timestamp: u64, // Timestamp when the instance was created.
    token: u64,     // Randomly generated value at node instantiation.
}

impl NodeInstance {
    pub fn new<R>(rng: &mut R, pubkey: Pubkey, now: u64) -> Self
    where
        R: Rng + CryptoRng,
    {
        Self {
            from: pubkey,
            wallclock: now,
            timestamp: now,
            token: rng.gen(),
        }
    }

    // Clones the value with an updated wallclock.
    pub fn with_wallclock(&self, now: u64) -> Self {
        Self {
            wallclock: now,
            ..*self
        }
    }

    // Returns true if the crds-value is a duplicate instance
    // of this node, with a more recent timestamp.
    pub fn check_duplicate(&self, other: &CrdsValue) -> bool {
        match &other.data {
            CrdsData::NodeInstance(other) => {
                self.token != other.token
                    && self.timestamp <= other.timestamp
                    && self.from == other.from
            }
            _ => false,
        }
    }
}

impl Sanitize for NodeInstance {
    fn sanitize(&self) -> Result<(), SanitizeError> {
        if self.wallclock >= MAX_WALLCLOCK {
            return Err(SanitizeError::ValueOutOfBounds);
        }
        self.from.sanitize()
    }
}

/// Type of the replicated value
/// These are labels for values in a record that is associated with `Pubkey`
#[derive(PartialEq, Hash, Eq, Clone, Debug)]
pub enum CrdsValueLabel {
    ContactInfo(Pubkey),
    Vote(VoteIndex, Pubkey),
    LowestSlot(Pubkey),
    SnapshotHashes(Pubkey),
    EpochSlots(EpochSlotsIndex, Pubkey),
    AccountsHashes(Pubkey),
    LegacyVersion(Pubkey),
    Version(Pubkey),
<<<<<<< HEAD
    DuplicateSlotProof(DuplicateProofIndex, Pubkey),
=======
    NodeInstance(Pubkey, u64 /*token*/),
>>>>>>> 2d3a3372
}

impl fmt::Display for CrdsValueLabel {
    fn fmt(&self, f: &mut fmt::Formatter<'_>) -> fmt::Result {
        match self {
            CrdsValueLabel::ContactInfo(_) => write!(f, "ContactInfo({})", self.pubkey()),
            CrdsValueLabel::Vote(ix, _) => write!(f, "Vote({}, {})", ix, self.pubkey()),
            CrdsValueLabel::LowestSlot(_) => write!(f, "LowestSlot({})", self.pubkey()),
            CrdsValueLabel::SnapshotHashes(_) => write!(f, "SnapshotHash({})", self.pubkey()),
            CrdsValueLabel::EpochSlots(ix, _) => write!(f, "EpochSlots({}, {})", ix, self.pubkey()),
            CrdsValueLabel::AccountsHashes(_) => write!(f, "AccountsHashes({})", self.pubkey()),
            CrdsValueLabel::LegacyVersion(_) => write!(f, "LegacyVersion({})", self.pubkey()),
            CrdsValueLabel::Version(_) => write!(f, "Version({})", self.pubkey()),
<<<<<<< HEAD
            CrdsValueLabel::DuplicateSlotProof(ix, _) => write!(f, "DuplicateProof({}, {})", ix, self.pubkey()),
=======
            CrdsValueLabel::NodeInstance(_, _) => write!(f, "NodeInstance({})", self.pubkey()),
>>>>>>> 2d3a3372
        }
    }
}

impl CrdsValueLabel {
    pub fn pubkey(&self) -> Pubkey {
        match self {
            CrdsValueLabel::ContactInfo(p) => *p,
            CrdsValueLabel::Vote(_, p) => *p,
            CrdsValueLabel::LowestSlot(p) => *p,
            CrdsValueLabel::SnapshotHashes(p) => *p,
            CrdsValueLabel::EpochSlots(_, p) => *p,
            CrdsValueLabel::AccountsHashes(p) => *p,
            CrdsValueLabel::LegacyVersion(p) => *p,
            CrdsValueLabel::Version(p) => *p,
<<<<<<< HEAD
            CrdsValueLabel::DuplicateSlotProof(_, p) => *p,
=======
            CrdsValueLabel::NodeInstance(p, _ /*token*/) => *p,
>>>>>>> 2d3a3372
        }
    }
}

impl CrdsValue {
    pub fn new_unsigned(data: CrdsData) -> Self {
        Self {
            signature: Signature::default(),
            data,
        }
    }

    pub fn new_signed(data: CrdsData, keypair: &Keypair) -> Self {
        let mut value = Self::new_unsigned(data);
        value.sign(keypair);
        value
    }

    /// New random CrdsValue for tests and benchmarks.
    pub fn new_rand<R: Rng>(rng: &mut R, keypair: Option<&Keypair>) -> CrdsValue {
        match keypair {
            None => {
                let keypair = Keypair::new();
                let data = CrdsData::new_rand(rng, Some(keypair.pubkey()));
                Self::new_signed(data, &keypair)
            }
            Some(keypair) => {
                let data = CrdsData::new_rand(rng, Some(keypair.pubkey()));
                Self::new_signed(data, keypair)
            }
        }
    }

    /// Totally unsecure unverifiable wallclock of the node that generated this message
    /// Latest wallclock is always picked.
    /// This is used to time out push messages.
    pub fn wallclock(&self) -> u64 {
        match &self.data {
            CrdsData::ContactInfo(contact_info) => contact_info.wallclock,
            CrdsData::Vote(_, vote) => vote.wallclock,
            CrdsData::LowestSlot(_, obj) => obj.wallclock,
            CrdsData::SnapshotHashes(hash) => hash.wallclock,
            CrdsData::AccountsHashes(hash) => hash.wallclock,
            CrdsData::EpochSlots(_, p) => p.wallclock,
            CrdsData::LegacyVersion(version) => version.wallclock,
            CrdsData::Version(version) => version.wallclock,
<<<<<<< HEAD
            CrdsData::DuplicateSlotProof(_, proof) => proof.wallclock,
=======
            CrdsData::NodeInstance(node) => node.wallclock,
>>>>>>> 2d3a3372
        }
    }
    pub fn pubkey(&self) -> Pubkey {
        match &self.data {
            CrdsData::ContactInfo(contact_info) => contact_info.id,
            CrdsData::Vote(_, vote) => vote.from,
            CrdsData::LowestSlot(_, slots) => slots.from,
            CrdsData::SnapshotHashes(hash) => hash.from,
            CrdsData::AccountsHashes(hash) => hash.from,
            CrdsData::EpochSlots(_, p) => p.from,
            CrdsData::LegacyVersion(version) => version.from,
            CrdsData::Version(version) => version.from,
<<<<<<< HEAD
            CrdsData::DuplicateSlotProof(_, proof) => proof.from,
=======
            CrdsData::NodeInstance(node) => node.from,
>>>>>>> 2d3a3372
        }
    }
    pub fn label(&self) -> CrdsValueLabel {
        match &self.data {
            CrdsData::ContactInfo(_) => CrdsValueLabel::ContactInfo(self.pubkey()),
            CrdsData::Vote(ix, _) => CrdsValueLabel::Vote(*ix, self.pubkey()),
            CrdsData::LowestSlot(_, _) => CrdsValueLabel::LowestSlot(self.pubkey()),
            CrdsData::SnapshotHashes(_) => CrdsValueLabel::SnapshotHashes(self.pubkey()),
            CrdsData::AccountsHashes(_) => CrdsValueLabel::AccountsHashes(self.pubkey()),
            CrdsData::EpochSlots(ix, _) => CrdsValueLabel::EpochSlots(*ix, self.pubkey()),
            CrdsData::LegacyVersion(_) => CrdsValueLabel::LegacyVersion(self.pubkey()),
            CrdsData::Version(_) => CrdsValueLabel::Version(self.pubkey()),
<<<<<<< HEAD
            CrdsData::DuplicateSlotProof(_, _) => CrdsValueLabel::Version(self.pubkey()),
=======
            CrdsData::NodeInstance(node) => CrdsValueLabel::NodeInstance(self.pubkey(), node.token),
>>>>>>> 2d3a3372
        }
    }
    pub fn contact_info(&self) -> Option<&ContactInfo> {
        match &self.data {
            CrdsData::ContactInfo(contact_info) => Some(contact_info),
            _ => None,
        }
    }
    pub fn vote(&self) -> Option<&Vote> {
        match &self.data {
            CrdsData::Vote(_, vote) => Some(vote),
            _ => None,
        }
    }

    pub fn vote_index(&self) -> Option<VoteIndex> {
        match &self.data {
            CrdsData::Vote(ix, _) => Some(*ix),
            _ => None,
        }
    }

    pub fn lowest_slot(&self) -> Option<&LowestSlot> {
        match &self.data {
            CrdsData::LowestSlot(_, slots) => Some(slots),
            _ => None,
        }
    }

    pub fn duplicate_slot_proof(&self) -> Option<&CrdsDuplicateSlotProof> {
        match &self.data {
            CrdsData::DuplicateSlotProof(_, proof) => Some(proof),
            _ => None,
        }
    }

    pub fn snapshot_hash(&self) -> Option<&SnapshotHash> {
        match &self.data {
            CrdsData::SnapshotHashes(slots) => Some(slots),
            _ => None,
        }
    }

    pub fn accounts_hash(&self) -> Option<&SnapshotHash> {
        match &self.data {
            CrdsData::AccountsHashes(slots) => Some(slots),
            _ => None,
        }
    }

    pub fn epoch_slots(&self) -> Option<&EpochSlots> {
        match &self.data {
            CrdsData::EpochSlots(_, slots) => Some(slots),
            _ => None,
        }
    }

    pub fn legacy_version(&self) -> Option<&LegacyVersion> {
        match &self.data {
            CrdsData::LegacyVersion(legacy_version) => Some(legacy_version),
            _ => None,
        }
    }

    pub fn version(&self) -> Option<&Version> {
        match &self.data {
            CrdsData::Version(version) => Some(version),
            _ => None,
        }
    }

    /// Return all the possible labels for a record identified by Pubkey.
    /// Excludes NodeInstance, which is pushed priodically, and does not need
    /// to update its local-timestmap.
    pub fn record_labels(key: Pubkey) -> impl Iterator<Item = CrdsValueLabel> {
        const CRDS_VALUE_LABEL_STUBS: [fn(Pubkey) -> CrdsValueLabel; 6] = [
            CrdsValueLabel::ContactInfo,
            CrdsValueLabel::LowestSlot,
            CrdsValueLabel::SnapshotHashes,
            CrdsValueLabel::AccountsHashes,
            CrdsValueLabel::LegacyVersion,
            CrdsValueLabel::Version,
        ];
        CRDS_VALUE_LABEL_STUBS
            .iter()
            .map(move |f| (f)(key))
            .chain((0..MAX_VOTES).map(move |ix| CrdsValueLabel::Vote(ix, key)))
            .chain((0..MAX_EPOCH_SLOTS).map(move |ix| CrdsValueLabel::EpochSlots(ix, key)))
    }

    /// Returns the size (in bytes) of a CrdsValue
    pub fn size(&self) -> u64 {
        serialized_size(&self).expect("unable to serialize contact info")
    }

    pub fn compute_vote_index(tower_index: usize, mut votes: Vec<&CrdsValue>) -> VoteIndex {
        let mut available: HashSet<VoteIndex> = (0..MAX_VOTES).collect();
        votes.iter().filter_map(|v| v.vote_index()).for_each(|ix| {
            available.remove(&ix);
        });

        // free index
        if !available.is_empty() {
            return *available.iter().next().unwrap();
        }

        assert!(votes.len() == MAX_VOTES as usize);
        votes.sort_by_key(|v| v.vote().expect("all values must be votes").wallclock);

        // If Tower is full, oldest removed first
        if tower_index + 1 == MAX_VOTES as usize {
            return votes[0].vote_index().expect("all values must be votes");
        }

        // If Tower is not full, the early votes have expired
        assert!(tower_index < MAX_VOTES as usize);

        votes[tower_index]
            .vote_index()
            .expect("all values must be votes")
    }

    /// Returns true if, regardless of prunes, this crds-value
    /// should be pushed to the receiving node.
    pub fn should_force_push(&self, peer: &Pubkey) -> bool {
        match &self.data {
            CrdsData::NodeInstance(node) => node.from == *peer,
            _ => false,
        }
    }
}

/// Filters out an iterator of crds values, returning
/// the unique ones with the most recent wallclock.
pub(crate) fn filter_current<'a, I>(values: I) -> impl Iterator<Item = &'a CrdsValue>
where
    I: IntoIterator<Item = &'a CrdsValue>,
{
    let mut out = HashMap::new();
    for value in values {
        match out.entry(value.label()) {
            Entry::Vacant(entry) => {
                entry.insert((value, value.wallclock()));
            }
            Entry::Occupied(mut entry) => {
                let value_wallclock = value.wallclock();
                let (_, entry_wallclock) = entry.get();
                if *entry_wallclock < value_wallclock {
                    entry.insert((value, value_wallclock));
                }
            }
        }
    }
    out.into_iter().map(|(_, (v, _))| v)
}

#[cfg(test)]
mod test {
    use super::*;
    use crate::contact_info::ContactInfo;
    use bincode::deserialize;
    use solana_perf::test_tx::test_tx;
    use solana_sdk::signature::{Keypair, Signer};
    use solana_sdk::timing::timestamp;
    use std::cmp::Ordering;
    use std::iter::repeat_with;

    #[test]
    fn test_labels() {
        let mut hits = [false; 6 + MAX_VOTES as usize + MAX_EPOCH_SLOTS as usize];
        // this method should cover all the possible labels
        for v in CrdsValue::record_labels(Pubkey::default()) {
            match &v {
                CrdsValueLabel::ContactInfo(_) => hits[0] = true,
                CrdsValueLabel::LowestSlot(_) => hits[1] = true,
                CrdsValueLabel::SnapshotHashes(_) => hits[2] = true,
                CrdsValueLabel::AccountsHashes(_) => hits[3] = true,
                CrdsValueLabel::LegacyVersion(_) => hits[4] = true,
                CrdsValueLabel::Version(_) => hits[5] = true,
                CrdsValueLabel::NodeInstance(_, _) => panic!("NodeInstance!?"),
                CrdsValueLabel::Vote(ix, _) => hits[*ix as usize + 6] = true,
                CrdsValueLabel::EpochSlots(ix, _) => {
                    hits[*ix as usize + MAX_VOTES as usize + 6] = true
                }
                CrdsValueLabel::DuplicateSlotProof(),
            }
        }
        assert!(hits.iter().all(|x| *x));
    }
    #[test]
    fn test_keys_and_values() {
        let v = CrdsValue::new_unsigned(CrdsData::ContactInfo(ContactInfo::default()));
        assert_eq!(v.wallclock(), 0);
        let key = v.contact_info().unwrap().id;
        assert_eq!(v.label(), CrdsValueLabel::ContactInfo(key));

        let v = CrdsValue::new_unsigned(CrdsData::Vote(
            0,
            Vote::new(&Pubkey::default(), test_tx(), 0),
        ));
        assert_eq!(v.wallclock(), 0);
        let key = v.vote().unwrap().from;
        assert_eq!(v.label(), CrdsValueLabel::Vote(0, key));

        let v = CrdsValue::new_unsigned(CrdsData::LowestSlot(
            0,
            LowestSlot::new(Pubkey::default(), 0, 0),
        ));
        assert_eq!(v.wallclock(), 0);
        let key = v.lowest_slot().unwrap().from;
        assert_eq!(v.label(), CrdsValueLabel::LowestSlot(key));
    }

    #[test]
    fn test_lowest_slot_sanitize() {
        let ls = LowestSlot::new(Pubkey::default(), 0, 0);
        let v = CrdsValue::new_unsigned(CrdsData::LowestSlot(0, ls.clone()));
        assert_eq!(v.sanitize(), Ok(()));

        let mut o = ls.clone();
        o.root = 1;
        let v = CrdsValue::new_unsigned(CrdsData::LowestSlot(0, o));
        assert_eq!(v.sanitize(), Err(SanitizeError::InvalidValue));

        let o = ls.clone();
        let v = CrdsValue::new_unsigned(CrdsData::LowestSlot(1, o));
        assert_eq!(v.sanitize(), Err(SanitizeError::ValueOutOfBounds));

        let mut o = ls.clone();
        o.slots.insert(1);
        let v = CrdsValue::new_unsigned(CrdsData::LowestSlot(0, o));
        assert_eq!(v.sanitize(), Err(SanitizeError::InvalidValue));

        let mut o = ls;
        o.stash.push(deprecated::EpochIncompleteSlots::default());
        let v = CrdsValue::new_unsigned(CrdsData::LowestSlot(0, o));
        assert_eq!(v.sanitize(), Err(SanitizeError::InvalidValue));
    }

    #[test]
    fn test_signature() {
        let keypair = Keypair::new();
        let wrong_keypair = Keypair::new();
        let mut v = CrdsValue::new_unsigned(CrdsData::ContactInfo(ContactInfo::new_localhost(
            &keypair.pubkey(),
            timestamp(),
        )));
        verify_signatures(&mut v, &keypair, &wrong_keypair);
        v = CrdsValue::new_unsigned(CrdsData::Vote(
            0,
            Vote::new(&keypair.pubkey(), test_tx(), timestamp()),
        ));
        verify_signatures(&mut v, &keypair, &wrong_keypair);
        v = CrdsValue::new_unsigned(CrdsData::LowestSlot(
            0,
            LowestSlot::new(keypair.pubkey(), 0, timestamp()),
        ));
        verify_signatures(&mut v, &keypair, &wrong_keypair);
    }

    #[test]
    fn test_max_vote_index() {
        let keypair = Keypair::new();
        let vote = CrdsValue::new_signed(
            CrdsData::Vote(
                MAX_VOTES,
                Vote::new(&keypair.pubkey(), test_tx(), timestamp()),
            ),
            &keypair,
        );
        assert!(vote.sanitize().is_err());
    }

    #[test]
    fn test_max_epoch_slots_index() {
        let keypair = Keypair::new();
        let item = CrdsValue::new_signed(
            CrdsData::EpochSlots(
                MAX_EPOCH_SLOTS,
                EpochSlots::new(keypair.pubkey(), timestamp()),
            ),
            &keypair,
        );
        assert_eq!(item.sanitize(), Err(SanitizeError::ValueOutOfBounds));
    }
    #[test]
    fn test_compute_vote_index_empty() {
        for i in 0..MAX_VOTES {
            let votes = vec![];
            assert!(CrdsValue::compute_vote_index(i as usize, votes) < MAX_VOTES);
        }
    }

    #[test]
    fn test_compute_vote_index_one() {
        let keypair = Keypair::new();
        let vote = CrdsValue::new_unsigned(CrdsData::Vote(
            0,
            Vote::new(&keypair.pubkey(), test_tx(), 0),
        ));
        for i in 0..MAX_VOTES {
            let votes = vec![&vote];
            assert!(CrdsValue::compute_vote_index(i as usize, votes) > 0);
            let votes = vec![&vote];
            assert!(CrdsValue::compute_vote_index(i as usize, votes) < MAX_VOTES);
        }
    }

    #[test]
    fn test_compute_vote_index_full() {
        let keypair = Keypair::new();
        let votes: Vec<_> = (0..MAX_VOTES)
            .map(|x| {
                CrdsValue::new_unsigned(CrdsData::Vote(
                    x,
                    Vote::new(&keypair.pubkey(), test_tx(), x as u64),
                ))
            })
            .collect();
        let vote_refs = votes.iter().collect();
        //pick the oldest vote when full
        assert_eq!(CrdsValue::compute_vote_index(31, vote_refs), 0);
        //pick the index
        let vote_refs = votes.iter().collect();
        assert_eq!(CrdsValue::compute_vote_index(0, vote_refs), 0);
        let vote_refs = votes.iter().collect();
        assert_eq!(CrdsValue::compute_vote_index(30, vote_refs), 30);
    }

    fn serialize_deserialize_value(value: &mut CrdsValue, keypair: &Keypair) {
        let num_tries = 10;
        value.sign(keypair);
        let original_signature = value.get_signature();
        for _ in 0..num_tries {
            let serialized_value = serialize(value).unwrap();
            let deserialized_value: CrdsValue = deserialize(&serialized_value).unwrap();

            // Signatures shouldn't change
            let deserialized_signature = deserialized_value.get_signature();
            assert_eq!(original_signature, deserialized_signature);

            // After deserializing, check that the signature is still the same
            assert!(deserialized_value.verify());
        }
    }

    fn verify_signatures(
        value: &mut CrdsValue,
        correct_keypair: &Keypair,
        wrong_keypair: &Keypair,
    ) {
        assert!(!value.verify());
        value.sign(&correct_keypair);
        assert!(value.verify());
        value.sign(&wrong_keypair);
        assert!(!value.verify());
        serialize_deserialize_value(value, correct_keypair);
    }

    #[test]
    fn test_filter_current() {
        let mut rng = rand::thread_rng();
        let keys: Vec<_> = repeat_with(Keypair::new).take(16).collect();
        let values: Vec<_> = repeat_with(|| {
            let index = rng.gen_range(0, keys.len());
            CrdsValue::new_rand(&mut rng, Some(&keys[index]))
        })
        .take(256)
        .collect();
        let mut currents = HashMap::new();
        for value in filter_current(&values) {
            // Assert that filtered values have unique labels.
            assert!(currents.insert(value.label(), value).is_none());
        }
        // Assert that currents are the most recent version of each value.
        let mut count = 0;
        for value in &values {
            let current_value = currents.get(&value.label()).unwrap();
            match value.wallclock().cmp(&current_value.wallclock()) {
                Ordering::Less => (),
                Ordering::Equal => {
                    assert_eq!(value, *current_value);
                    count += 1;
                }
                Ordering::Greater => panic!("this should not happen!"),
            }
        }
        assert_eq!(count, currents.len());
        // Currently CrdsData::new_rand is only implemented for 5 different
        // kinds and excludes Vote and EpochSlots, and so the unique labels
        // cannot be more than 5 times number of keys.
        assert!(currents.len() <= keys.len() * 5);
    }

    #[test]
    fn test_node_instance_crds_lable() {
        fn make_crds_value(node: NodeInstance) -> CrdsValue {
            CrdsValue::new_unsigned(CrdsData::NodeInstance(node))
        }
        let mut rng = rand::thread_rng();
        let now = timestamp();
        let pubkey = Pubkey::new_unique();
        let node = NodeInstance::new(&mut rng, pubkey, now);
        assert_eq!(
            make_crds_value(node.clone()).label(),
            make_crds_value(node.with_wallclock(now + 8)).label()
        );
        let other = NodeInstance {
            from: Pubkey::new_unique(),
            ..node
        };
        assert_ne!(
            make_crds_value(node.clone()).label(),
            make_crds_value(other).label()
        );
        let other = NodeInstance {
            wallclock: now + 8,
            ..node
        };
        assert_eq!(
            make_crds_value(node.clone()).label(),
            make_crds_value(other).label()
        );
        let other = NodeInstance {
            timestamp: now + 8,
            ..node
        };
        assert_eq!(
            make_crds_value(node.clone()).label(),
            make_crds_value(other).label()
        );
        let other = NodeInstance {
            token: rng.gen(),
            ..node
        };
        assert_ne!(
            make_crds_value(node).label(),
            make_crds_value(other).label()
        );
    }

    #[test]
    fn test_check_duplicate_instance() {
        fn make_crds_value(node: NodeInstance) -> CrdsValue {
            CrdsValue::new_unsigned(CrdsData::NodeInstance(node))
        }
        let now = timestamp();
        let mut rng = rand::thread_rng();
        let pubkey = Pubkey::new_unique();
        let node = NodeInstance::new(&mut rng, pubkey, now);
        // Same token is not a duplicate.
        assert!(!node.check_duplicate(&make_crds_value(NodeInstance {
            from: pubkey,
            wallclock: now + 1,
            timestamp: now + 1,
            token: node.token,
        })));
        // Older timestamp is not a duplicate.
        assert!(!node.check_duplicate(&make_crds_value(NodeInstance {
            from: pubkey,
            wallclock: now + 1,
            timestamp: now - 1,
            token: rng.gen(),
        })));
        // Updated wallclock is not a duplicate.
        let other = node.with_wallclock(now + 8);
        assert_eq!(
            other,
            NodeInstance {
                from: pubkey,
                wallclock: now + 8,
                timestamp: now,
                token: node.token,
            }
        );
        assert!(!node.check_duplicate(&make_crds_value(other)));
        // Duplicate instance.
        assert!(node.check_duplicate(&make_crds_value(NodeInstance {
            from: pubkey,
            wallclock: 0,
            timestamp: now,
            token: rng.gen(),
        })));
        // Different pubkey is not a duplicate.
        assert!(!node.check_duplicate(&make_crds_value(NodeInstance {
            from: Pubkey::new_unique(),
            wallclock: now + 1,
            timestamp: now + 1,
            token: rng.gen(),
        })));
        // Differnt crds value is not a duplicate.
        assert!(
            !node.check_duplicate(&CrdsValue::new_unsigned(CrdsData::ContactInfo(
                ContactInfo::new_rand(&mut rng, Some(pubkey))
            )))
        );
    }

    #[test]
    fn test_should_force_push() {
        let mut rng = rand::thread_rng();
        let pubkey = Pubkey::new_unique();
        assert!(
            !CrdsValue::new_unsigned(CrdsData::ContactInfo(ContactInfo::new_rand(
                &mut rng,
                Some(pubkey),
            )))
            .should_force_push(&pubkey)
        );
        let node = CrdsValue::new_unsigned(CrdsData::NodeInstance(NodeInstance::new(
            &mut rng,
            pubkey,
            timestamp(),
        )));
        assert!(node.should_force_push(&pubkey));
        assert!(!node.should_force_push(&Pubkey::new_unique()));
    }
}<|MERGE_RESOLUTION|>--- conflicted
+++ resolved
@@ -111,11 +111,8 @@
     EpochSlots(EpochSlotsIndex, EpochSlots),
     LegacyVersion(LegacyVersion),
     Version(Version),
-<<<<<<< HEAD
+    NodeInstance(NodeInstance),
     DuplicateSlotProof(DuplicateProofIndex, CrdsDuplicateSlotProof),
-=======
-    NodeInstance(NodeInstance),
->>>>>>> 2d3a3372
 }
 
 impl Sanitize for CrdsData {
@@ -144,7 +141,7 @@
             }
             CrdsData::LegacyVersion(version) => version.sanitize(),
             CrdsData::Version(version) => version.sanitize(),
-<<<<<<< HEAD
+            CrdsData::NodeInstance(node) => node.sanitize(),
             CrdsData::DuplicateSlotProof(ix, proof) => {
                 if *ix as usize >= MAX_DUPLICATE_PROOFS as usize {
                     return Err(SanitizeError::ValueOutOfBounds);
@@ -160,9 +157,6 @@
                 }*/
                 Ok(())
             },
-=======
-            CrdsData::NodeInstance(node) => node.sanitize(),
->>>>>>> 2d3a3372
         }
     }
 }
@@ -443,11 +437,8 @@
     AccountsHashes(Pubkey),
     LegacyVersion(Pubkey),
     Version(Pubkey),
-<<<<<<< HEAD
+    NodeInstance(Pubkey, u64 /*token*/),
     DuplicateSlotProof(DuplicateProofIndex, Pubkey),
-=======
-    NodeInstance(Pubkey, u64 /*token*/),
->>>>>>> 2d3a3372
 }
 
 impl fmt::Display for CrdsValueLabel {
@@ -461,11 +452,8 @@
             CrdsValueLabel::AccountsHashes(_) => write!(f, "AccountsHashes({})", self.pubkey()),
             CrdsValueLabel::LegacyVersion(_) => write!(f, "LegacyVersion({})", self.pubkey()),
             CrdsValueLabel::Version(_) => write!(f, "Version({})", self.pubkey()),
-<<<<<<< HEAD
+            CrdsValueLabel::NodeInstance(_, _) => write!(f, "NodeInstance({})", self.pubkey()),
             CrdsValueLabel::DuplicateSlotProof(ix, _) => write!(f, "DuplicateProof({}, {})", ix, self.pubkey()),
-=======
-            CrdsValueLabel::NodeInstance(_, _) => write!(f, "NodeInstance({})", self.pubkey()),
->>>>>>> 2d3a3372
         }
     }
 }
@@ -481,11 +469,8 @@
             CrdsValueLabel::AccountsHashes(p) => *p,
             CrdsValueLabel::LegacyVersion(p) => *p,
             CrdsValueLabel::Version(p) => *p,
-<<<<<<< HEAD
+            CrdsValueLabel::NodeInstance(p, _ /*token*/) => *p,
             CrdsValueLabel::DuplicateSlotProof(_, p) => *p,
-=======
-            CrdsValueLabel::NodeInstance(p, _ /*token*/) => *p,
->>>>>>> 2d3a3372
         }
     }
 }
@@ -532,11 +517,8 @@
             CrdsData::EpochSlots(_, p) => p.wallclock,
             CrdsData::LegacyVersion(version) => version.wallclock,
             CrdsData::Version(version) => version.wallclock,
-<<<<<<< HEAD
+            CrdsData::NodeInstance(node) => node.wallclock,
             CrdsData::DuplicateSlotProof(_, proof) => proof.wallclock,
-=======
-            CrdsData::NodeInstance(node) => node.wallclock,
->>>>>>> 2d3a3372
         }
     }
     pub fn pubkey(&self) -> Pubkey {
@@ -549,11 +531,8 @@
             CrdsData::EpochSlots(_, p) => p.from,
             CrdsData::LegacyVersion(version) => version.from,
             CrdsData::Version(version) => version.from,
-<<<<<<< HEAD
+            CrdsData::NodeInstance(node) => node.from,
             CrdsData::DuplicateSlotProof(_, proof) => proof.from,
-=======
-            CrdsData::NodeInstance(node) => node.from,
->>>>>>> 2d3a3372
         }
     }
     pub fn label(&self) -> CrdsValueLabel {
@@ -566,11 +545,8 @@
             CrdsData::EpochSlots(ix, _) => CrdsValueLabel::EpochSlots(*ix, self.pubkey()),
             CrdsData::LegacyVersion(_) => CrdsValueLabel::LegacyVersion(self.pubkey()),
             CrdsData::Version(_) => CrdsValueLabel::Version(self.pubkey()),
-<<<<<<< HEAD
+            CrdsData::NodeInstance(node) => CrdsValueLabel::NodeInstance(self.pubkey(), node.token),
             CrdsData::DuplicateSlotProof(_, _) => CrdsValueLabel::Version(self.pubkey()),
-=======
-            CrdsData::NodeInstance(node) => CrdsValueLabel::NodeInstance(self.pubkey(), node.token),
->>>>>>> 2d3a3372
         }
     }
     pub fn contact_info(&self) -> Option<&ContactInfo> {
