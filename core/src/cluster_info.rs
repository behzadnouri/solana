--- conflicted
+++ resolved
@@ -18,13 +18,8 @@
     crds_gossip_error::CrdsGossipError,
     crds_gossip_pull::{CrdsFilter, ProcessPullStats, CRDS_GOSSIP_PULL_CRDS_TIMEOUT_MS},
     crds_value::{
-<<<<<<< HEAD
         self, CrdsData, CrdsValue, CrdsValueLabel, EpochSlotsIndex, LowestSlot, SnapshotHash,
-        Version, Vote, MAX_WALLCLOCK, CrdsDuplicateSlotProof,
-=======
-        self, CrdsData, CrdsValue, CrdsValueLabel, EpochSlotsIndex, LowestSlot, NodeInstance,
-        SnapshotHash, Version, Vote, MAX_WALLCLOCK,
->>>>>>> 2d3a3372
+        SnapshotHash, Version, Vote, MAX_WALLCLOCK, CrdsDuplicateSlotProof,
     },
     data_budget::DataBudget,
     epoch_slots::EpochSlots,
